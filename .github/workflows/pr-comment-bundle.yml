--- conflicted
+++ resolved
@@ -31,19 +31,6 @@
       pr_number: ${{ steps.command.outputs.issue_number || github.event.inputs.pr_number }}
       pr_sha: ${{ steps.get_pr_info.outputs.sha }}
     steps:
-<<<<<<< HEAD
-      - name: Debug workflow source
-        env:
-          WORKFLOW_PATH: ${{ github.workflow }}
-          WORKFLOW_REF: ${{ github.ref }}
-          EVENT_NAME: ${{ github.event_name }}
-          ACTOR: ${{ github.actor }}
-          REPOSITORY: ${{ github.repository }}
-        run: |
-          echo "Workflow file path: ${WORKFLOW_PATH}"
-          echo "Workflow ref: ${WORKFLOW_REF}"
-          echo "Event name: ${EVENT_NAME}"
-=======
       - name: Debug workflow trigger
         env:
           WORKFLOW_NAME: ${{ github.workflow }}
@@ -58,7 +45,6 @@
           echo "Ref: ${WORKFLOW_REF}"
           echo "Event: ${EVENT_NAME}"
           echo "Action: ${EVENT_ACTION}"
->>>>>>> 2527e2a8
           echo "Actor: ${ACTOR}"
           echo "Repository: ${REPOSITORY}"
 
@@ -89,17 +75,6 @@
               pull_number: parseInt(prNumber, 10)
             });
             
-<<<<<<< HEAD
-            console.log('PR Info:', {
-              number: pr.number,
-              head: {
-                ref: pr.head.ref,
-                sha: pr.head.sha
-              },
-              base: {
-                ref: pr.base.ref,
-                sha: pr.base.sha
-=======
             console.log('PR Details:', {
               number: pr.number,
               head: {
@@ -111,7 +86,6 @@
                 ref: pr.base.ref,
                 sha: pr.base.sha,
                 label: pr.base.label
->>>>>>> 2527e2a8
               }
             });
             
@@ -153,10 +127,7 @@
         env:
           REPOSITORY: ${{ github.repository }}
           RUN_ID: ${{ github.run_id }}
-<<<<<<< HEAD
-=======
           PR_NUMBER: ${{ needs.trigger-on-command.outputs.pr_number }}
->>>>>>> 2527e2a8
         uses: peter-evans/create-or-update-comment@71345be0265236311c031f5c7866368bd1eff043 # pin@v4
         with:
           issue-number: ${{ needs.trigger-on-command.outputs.pr_number }}
