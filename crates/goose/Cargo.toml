[package]
name = "goose"
version.workspace = true
edition.workspace = true
authors.workspace = true
license.workspace = true
repository.workspace = true
description.workspace = true

[build-dependencies]
tokio = { version = "1.43", features = ["full"] }
reqwest = { version = "0.12.9", features = ["json", "rustls-tls-native-roots"], default-features = false }

[dependencies]
mcp-client = { path = "../mcp-client" }
mcp-core = { path = "../mcp-core" }
anyhow = "1.0"
thiserror = "1.0"
futures = "0.3"
reqwest = { version = "0.12.9", features = [
        "rustls-tls-native-roots",
        "json",
        "cookies",
        "gzip",
        "brotli",
        "deflate",
        "zstd",
        "charset",
        "http2",
        "stream"
    ], default-features = false }
tokio = { version = "1.43", features = ["full"] }
serde = { version = "1.0", features = ["derive"] }
serde_json = "1.0"
serde_urlencoded = "0.7"
uuid = { version = "1.0", features = ["v4"] }
regex = "1.11.1"
async-trait = "0.1"
async-stream = "0.3"
minijinja = "2.8.0"
tokenizers = "0.20.3"
include_dir = "0.7.4"
chrono = { version = "0.4.38", features = ["serde"] }
indoc = "2.0.5"
nanoid = "0.4"
sha2 = "0.10"
base64 = "0.21"
url = "2.5"
axum = "0.8.1"
webbrowser = "0.8"
dotenv = "0.15"
lazy_static = "1.5"
tracing = "0.1"
tracing-subscriber = "0.3"
wiremock = "0.6.0"
keyring = { version = "3.6.1", features = ["apple-native", "windows-native", "sync-secret-service", "vendored"] }
ctor = "0.2.7"
paste = "1.0"
serde_yaml = "0.9.34"
once_cell = "1.20.2"
etcetera = "0.8.0"
rand = "0.8.5"
utoipa = { version = "4.1", features = ["chrono"] }
tokio-cron-scheduler = "0.14.0"

# For Bedrock provider
aws-config = { version = "1.5.16", features = ["behavior-version-latest"] }
aws-smithy-types = "1.2.13"
aws-sdk-bedrockruntime = "1.74.0"

# For GCP Vertex AI provider auth
jsonwebtoken = "9.3.1"

blake3 = "1.5"
fs2 = "0.4.3"
futures-util = "0.3.31"
tokio-stream = "0.1.17"
<<<<<<< HEAD
tokio-util = "0.7.15"
=======

# Vector database for tool selection
lancedb = "0.13"
arrow = "52.2"
>>>>>>> de02f5d1

[target.'cfg(target_os = "windows")'.dependencies]
winapi = { version = "0.3", features = ["wincred"] }

[dev-dependencies]
criterion = "0.5"
tempfile = "3.15.0"
serial_test = "3.2.0"
mockall = "0.13.1"
wiremock = "0.6.0"
tokio = { version = "1.43", features = ["full"] }
temp-env = "0.3.6"

[[example]]
name = "agent"
path = "examples/agent.rs"

[[example]]
name = "databricks_oauth"
path = "examples/databricks_oauth.rs"

[[bench]]
name = "tokenization_benchmark"
harness = false<|MERGE_RESOLUTION|>--- conflicted
+++ resolved
@@ -75,14 +75,11 @@
 fs2 = "0.4.3"
 futures-util = "0.3.31"
 tokio-stream = "0.1.17"
-<<<<<<< HEAD
 tokio-util = "0.7.15"
-=======
 
 # Vector database for tool selection
 lancedb = "0.13"
 arrow = "52.2"
->>>>>>> de02f5d1
 
 [target.'cfg(target_os = "windows")'.dependencies]
 winapi = { version = "0.3", features = ["wincred"] }
